# vim: tabstop=4 shiftwidth=4 softtabstop=4

#
#    Licensed under the Apache License, Version 2.0 (the "License"); you may
#    not use this file except in compliance with the License. You may obtain
#    a copy of the License at
#
#         http://www.apache.org/licenses/LICENSE-2.0
#
#    Unless required by applicable law or agreed to in writing, software
#    distributed under the License is distributed on an "AS IS" BASIS, WITHOUT
#    WARRANTIES OR CONDITIONS OF ANY KIND, either express or implied. See the
#    License for the specific language governing permissions and limitations
#    under the License.

from functools import partial
import logging
import routes

from heat.api.v1 import stacks
from heat.common import wsgi

from webob import Request

logger = logging.getLogger(__name__)


class API(wsgi.Router):

    """
    WSGI router for Heat v1 API requests.
    """

    def action_match(self, action, environ, result):
        req = Request(environ)
        env_action = req.GET.get("Action")
        return action == env_action

    def action(self, name):
        """
        Return a function that matches a request's `Action` query parameter to
        the given value.
        """
        return partial(self.action_match, name)

    def __init__(self, conf, **local_conf):
        self.conf = conf
        mapper = routes.Mapper()

        stacks_resource = stacks.create_resource(conf)

        mapper.resource("stack", "stacks", controller=stacks_resource,
            collection={'detail': 'GET'})

        mapper.connect("/", controller=stacks_resource,
            action="list", conditions=dict(function=self.action('ListStacks')))

        mapper.connect("/", controller=stacks_resource,
            action="create",
            conditions=dict(function=self.action('CreateStack')))

        mapper.connect("/", controller=stacks_resource,
            action="describe",
            conditions=dict(function=self.action('DescribeStacks')))

        mapper.connect("/", controller=stacks_resource,
            action="delete",
            conditions=dict(function=self.action('DeleteStack')))

        mapper.connect("/", controller=stacks_resource,
            action="update",
            conditions=dict(function=self.action('UpdateStack')))

        mapper.connect("/", controller=stacks_resource,
            action="events_list",
            conditions=dict(function=self.action('DescribeStackEvents')))

        mapper.connect("/", controller=stacks_resource,
                       action="validate_template",
<<<<<<< HEAD
                       conditions=dict(function=self.action('ValidateTemplate')
                       ))
=======
                       conditions=dict(function=self.action('ValidateTemplate')))
>>>>>>> 480d3826

        mapper.connect("/", controller=stacks_resource, action="index")

        super(API, self).__init__(mapper)<|MERGE_RESOLUTION|>--- conflicted
+++ resolved
@@ -77,12 +77,8 @@
 
         mapper.connect("/", controller=stacks_resource,
                        action="validate_template",
-<<<<<<< HEAD
                        conditions=dict(function=self.action('ValidateTemplate')
-                       ))
-=======
-                       conditions=dict(function=self.action('ValidateTemplate')))
->>>>>>> 480d3826
+            ))
 
         mapper.connect("/", controller=stacks_resource, action="index")
 
